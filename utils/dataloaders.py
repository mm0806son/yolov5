--- conflicted
+++ resolved
@@ -1091,7 +1091,8 @@
             desc = f'{split} images'
             for _ in tqdm(ThreadPool(NUM_THREADS).imap(self._hub_ops, dataset.im_files), total=dataset.n, desc=desc):
                 pass
-<<<<<<< HEAD
+        print(f'Done. All images saved to {self.im_dir}')
+        return self.im_dir
 
     # Profile
     stats_path = hub_dir / 'stats.json'
@@ -1170,8 +1171,4 @@
                                        shuffle=shuffle and sampler is None,
                                        num_workers=nw,
                                        pin_memory=True,
-                                       sampler=sampler), dataset
-=======
-        print(f'Done. All images saved to {self.im_dir}')
-        return self.im_dir
->>>>>>> 48a85314
+                                       sampler=sampler), dataset