--- conflicted
+++ resolved
@@ -318,11 +318,7 @@
 
 class DetectMultiBackend(nn.Module):
     # YOLOv5 MultiBackend class for python inference on various backends
-<<<<<<< HEAD
-    def __init__(self, weights="yolov5s.pt", device=torch.device("cpu"), dnn=False, data=None, fp16=False):
-=======
     def __init__(self, weights='yolov5s.pt', device=torch.device('cpu'), dnn=False, data=None, fp16=False, fuse=True):
->>>>>>> 48a85314
         # Usage:
         #   PyTorch:              weights = *.pt
         #   TorchScript:                    *.torchscript
@@ -420,12 +416,7 @@
                 data = torch.from_numpy(np.empty(shape, dtype=np.dtype(dtype))).to(device)
                 bindings[name] = Binding(name, dtype, shape, data, int(data.data_ptr()))
             binding_addrs = OrderedDict((n, d.ptr) for n, d in bindings.items())
-<<<<<<< HEAD
-            context = model.create_execution_context()
-            batch_size = bindings["images"].shape[0]
-=======
             batch_size = bindings['images'].shape[0]  # if dynamic, this is instead max batch size
->>>>>>> 48a85314
         elif coreml:  # CoreML
             LOGGER.info(f"Loading {w} for CoreML inference...")
             import coremltools as ct
@@ -500,10 +491,6 @@
             im = im.cpu().numpy()  # FP32
             y = self.executable_network([im])[self.output_layer]
         elif self.engine:  # TensorRT
-<<<<<<< HEAD
-            assert im.shape == self.bindings["images"].shape, (im.shape, self.bindings["images"].shape)
-            self.binding_addrs["images"] = int(im.data_ptr())
-=======
             if self.dynamic and im.shape != self.bindings['images'].shape:
                 i_in, i_out = (self.model.get_binding_index(x) for x in ('images', 'output'))
                 self.context.set_binding_shape(i_in, im.shape)  # reshape if dynamic
@@ -512,7 +499,6 @@
             s = self.bindings['images'].shape
             assert im.shape == s, f"input size {im.shape} {'>' if self.dynamic else 'not equal to'} max model size {s}"
             self.binding_addrs['images'] = int(im.data_ptr())
->>>>>>> 48a85314
             self.context.execute_v2(list(self.binding_addrs.values()))
             y = self.bindings["output"].data
         elif self.coreml:  # CoreML
