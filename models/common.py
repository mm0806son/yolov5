--- conflicted
+++ resolved
@@ -460,13 +460,9 @@
                 input_details = interpreter.get_input_details()  # inputs
                 output_details = interpreter.get_output_details()  # outputs
             elif tfjs:
-<<<<<<< HEAD
-                raise Exception("ERROR: YOLOv5 TF.js inference is not supported")
-=======
                 raise Exception('ERROR: YOLOv5 TF.js inference is not supported')
             else:
                 raise Exception(f'ERROR: {w} is not a supported format')
->>>>>>> f8722b44
         self.__dict__.update(locals())  # assign all variables to self
 
     def forward(self, im, augment=False, visualize=False, val=False):
