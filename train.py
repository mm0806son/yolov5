# YOLOv5 🚀 by Ultralytics, GPL-3.0 license
"""
Train a YOLOv5 model on a custom dataset

Usage:
    $ python path/to/train.py --data coco128.yaml --weights yolov5s.pt --img 640
"""

import argparse
import logging
import math
import os
import random
import sys
import time
from copy import deepcopy
from pathlib import Path

import numpy as np
import torch
import torch.distributed as dist
import torch.nn as nn
import yaml
from torch.cuda import amp
from torch.nn.parallel import DistributedDataParallel as DDP
from torch.optim import Adam, SGD, lr_scheduler
from tqdm import tqdm

FILE = Path(__file__).resolve()
ROOT = FILE.parents[0]  # YOLOv5 root directory
if str(ROOT) not in sys.path:
    sys.path.append(str(ROOT))  # add ROOT to PATH

import val  # for end-of-epoch mAP
from models.experimental import attempt_load
from models.yolo import Model
from utils.autoanchor import check_anchors
from utils.datasets import create_dataloader
from utils.general import labels_to_class_weights, increment_path, labels_to_image_weights, init_seeds, \
    strip_optimizer, get_latest_run, check_dataset, check_git_status, check_img_size, check_requirements, \
    check_file, check_yaml, check_suffix, print_args, print_mutation, set_logging, one_cycle, colorstr, methods
from utils.downloads import attempt_download
from utils.loss import ComputeLoss
from utils.plots import plot_labels, plot_evolve
from utils.torch_utils import EarlyStopping, ModelEMA, de_parallel, intersect_dicts, select_device, \
    torch_distributed_zero_first
from utils.loggers.wandb.wandb_utils import check_wandb_resume
from utils.metrics import fitness
from utils.loggers import Loggers
from utils.callbacks import Callbacks

LOGGER = logging.getLogger(__name__)
LOCAL_RANK = int(os.getenv('LOCAL_RANK', -1))  # https://pytorch.org/docs/stable/elastic/run.html
RANK = int(os.getenv('RANK', -1))
WORLD_SIZE = int(os.getenv('WORLD_SIZE', 1))


def train(hyp,  # path/to/hyp.yaml or hyp dictionary
          opt,
          device,
          callbacks
          ):
    save_dir, epochs, batch_size, weights, single_cls, evolve, data, cfg, resume, noval, nosave, workers, freeze, = \
        Path(opt.save_dir), opt.epochs, opt.batch_size, opt.weights, opt.single_cls, opt.evolve, opt.data, opt.cfg, \
        opt.resume, opt.noval, opt.nosave, opt.workers, opt.freeze

    # Directories
    w = save_dir / 'weights'  # weights dir
    (w.parent if evolve else w).mkdir(parents=True, exist_ok=True)  # make dir
    last, best = w / 'last.pt', w / 'best.pt'

    # Hyperparameters
    if isinstance(hyp, str):
        with open(hyp) as f:
            hyp = yaml.safe_load(f)  # load hyps dict
    LOGGER.info(colorstr('hyperparameters: ') + ', '.join(f'{k}={v}' for k, v in hyp.items()))

    # Save run settings
    with open(save_dir / 'hyp.yaml', 'w') as f:
        yaml.safe_dump(hyp, f, sort_keys=False)
    with open(save_dir / 'opt.yaml', 'w') as f:
        yaml.safe_dump(vars(opt), f, sort_keys=False)
    data_dict = None

    # Loggers
    if RANK in [-1, 0]:
        loggers = Loggers(save_dir, weights, opt, hyp, LOGGER)  # loggers instance
        if loggers.wandb:
            data_dict = loggers.wandb.data_dict
            if resume:
                weights, epochs, hyp = opt.weights, opt.epochs, opt.hyp

        # Register actions
        for k in methods(loggers):
            callbacks.register_action(k, callback=getattr(loggers, k))

    # Config
    plots = not evolve  # create plots
    cuda = device.type != 'cpu'
    init_seeds(1 + RANK)
    with torch_distributed_zero_first(RANK):
        data_dict = data_dict or check_dataset(data)  # check if None
    train_path, val_path = data_dict['train'], data_dict['val']
    nc = 1 if single_cls else int(data_dict['nc'])  # number of classes
    names = ['item'] if single_cls and len(data_dict['names']) != 1 else data_dict['names']  # class names
    assert len(names) == nc, f'{len(names)} names found for nc={nc} dataset in {data}'  # check
    is_coco = data.endswith('coco.yaml') and nc == 80  # COCO dataset

    # Model
    check_suffix(weights, '.pt')  # check weights
    pretrained = weights.endswith('.pt')
    if pretrained:
        with torch_distributed_zero_first(RANK):
            weights = attempt_download(weights)  # download if not found locally
        ckpt = torch.load(weights, map_location=device)  # load checkpoint
        model = Model(cfg or ckpt['model'].yaml, ch=3, nc=nc, anchors=hyp.get('anchors')).to(device)  # create
        exclude = ['anchor'] if (cfg or hyp.get('anchors')) and not resume else []  # exclude keys
        csd = ckpt['model'].float().state_dict()  # checkpoint state_dict as FP32
        csd = intersect_dicts(csd, model.state_dict(), exclude=exclude)  # intersect
        model.load_state_dict(csd, strict=False)  # load
        LOGGER.info(f'Transferred {len(csd)}/{len(model.state_dict())} items from {weights}')  # report
    else:
        model = Model(cfg, ch=3, nc=nc, anchors=hyp.get('anchors')).to(device)  # create

    # Freeze
    freeze = [f'model.{x}.' for x in range(freeze)]  # layers to freeze
    for k, v in model.named_parameters():
        v.requires_grad = True  # train all layers
        if any(x in k for x in freeze):
            print(f'freezing {k}')
            v.requires_grad = False

    # Optimizer
    nbs = 64  # nominal batch size
    accumulate = max(round(nbs / batch_size), 1)  # accumulate loss before optimizing
    hyp['weight_decay'] *= batch_size * accumulate / nbs  # scale weight_decay
    LOGGER.info(f"Scaled weight_decay = {hyp['weight_decay']}")

    g0, g1, g2 = [], [], []  # optimizer parameter groups
    for v in model.modules():
        if hasattr(v, 'bias') and isinstance(v.bias, nn.Parameter):  # bias
            g2.append(v.bias)
        if isinstance(v, nn.BatchNorm2d):  # weight (no decay)
            g0.append(v.weight)
        elif hasattr(v, 'weight') and isinstance(v.weight, nn.Parameter):  # weight (with decay)
            g1.append(v.weight)

    if opt.adam:
        optimizer = Adam(g0, lr=hyp['lr0'], betas=(hyp['momentum'], 0.999))  # adjust beta1 to momentum
    else:
        optimizer = SGD(g0, lr=hyp['lr0'], momentum=hyp['momentum'], nesterov=True)

    optimizer.add_param_group({'params': g1, 'weight_decay': hyp['weight_decay']})  # add g1 with weight_decay
    optimizer.add_param_group({'params': g2})  # add g2 (biases)
    LOGGER.info(f"{colorstr('optimizer:')} {type(optimizer).__name__} with parameter groups "
                f"{len(g0)} weight, {len(g1)} weight (no decay), {len(g2)} bias")
    del g0, g1, g2

    # Scheduler
    if opt.linear_lr:
        lf = lambda x: (1 - x / (epochs - 1)) * (1.0 - hyp['lrf']) + hyp['lrf']  # linear
    else:
        lf = one_cycle(1, hyp['lrf'], epochs)  # cosine 1->hyp['lrf']
    scheduler = lr_scheduler.LambdaLR(optimizer, lr_lambda=lf)  # plot_lr_scheduler(optimizer, scheduler, epochs)

    # EMA
    ema = ModelEMA(model) if RANK in [-1, 0] else None

    # Resume
    start_epoch, best_fitness = 0, 0.0
    if pretrained:
        # Optimizer
        if ckpt['optimizer'] is not None:
            optimizer.load_state_dict(ckpt['optimizer'])
            best_fitness = ckpt['best_fitness']

        # EMA
        if ema and ckpt.get('ema'):
            ema.ema.load_state_dict(ckpt['ema'].float().state_dict())
            ema.updates = ckpt['updates']

        # Epochs
        start_epoch = ckpt['epoch'] + 1
        if resume:
            assert start_epoch > 0, f'{weights} training to {epochs} epochs is finished, nothing to resume.'
        if epochs < start_epoch:
            LOGGER.info(f"{weights} has been trained for {ckpt['epoch']} epochs. Fine-tuning for {epochs} more epochs.")
            epochs += ckpt['epoch']  # finetune additional epochs

        del ckpt, csd

    # Image sizes
    gs = max(int(model.stride.max()), 32)  # grid size (max stride)
    nl = model.model[-1].nl  # number of detection layers (used for scaling hyp['obj'])
    imgsz = check_img_size(opt.imgsz, gs, floor=gs * 2)  # verify imgsz is gs-multiple

    # DP mode
    if cuda and RANK == -1 and torch.cuda.device_count() > 1:
        logging.warning('DP not recommended, instead use torch.distributed.run for best DDP Multi-GPU results.\n'
                        'See Multi-GPU Tutorial at https://github.com/ultralytics/yolov5/issues/475 to get started.')
        model = torch.nn.DataParallel(model)

    # SyncBatchNorm
    if opt.sync_bn and cuda and RANK != -1:
        model = torch.nn.SyncBatchNorm.convert_sync_batchnorm(model).to(device)
        LOGGER.info('Using SyncBatchNorm()')

    # Trainloader
    train_loader, dataset = create_dataloader(train_path, imgsz, batch_size // WORLD_SIZE, gs, single_cls,
                                              hyp=hyp, augment=True, cache=opt.cache, rect=opt.rect, rank=RANK,
                                              workers=workers, image_weights=opt.image_weights, quad=opt.quad,
                                              prefix=colorstr('train: '))
    mlc = int(np.concatenate(dataset.labels, 0)[:, 0].max())  # max label class
    nb = len(train_loader)  # number of batches
    assert mlc < nc, f'Label class {mlc} exceeds nc={nc} in {data}. Possible class labels are 0-{nc - 1}'

    # Process 0
    if RANK in [-1, 0]:
        val_loader = create_dataloader(val_path, imgsz, batch_size // WORLD_SIZE * 2, gs, single_cls,
                                       hyp=hyp, cache=None if noval else opt.cache, rect=True, rank=-1,
                                       workers=workers, pad=0.5,
                                       prefix=colorstr('val: '))[0]

        if not resume:
            labels = np.concatenate(dataset.labels, 0)
            # c = torch.tensor(labels[:, 0])  # classes
            # cf = torch.bincount(c.long(), minlength=nc) + 1.  # frequency
            # model._initialize_biases(cf.to(device))
            if plots:
                plot_labels(labels, names, save_dir)

            # Anchors
            if not opt.noautoanchor:
                check_anchors(dataset, model=model, thr=hyp['anchor_t'], imgsz=imgsz)
            model.half().float()  # pre-reduce anchor precision

        callbacks.run('on_pretrain_routine_end')

    # DDP mode
    if cuda and RANK != -1:
        model = DDP(model, device_ids=[LOCAL_RANK], output_device=LOCAL_RANK)

    # Model parameters
    hyp['box'] *= 3. / nl  # scale to layers
    hyp['cls'] *= nc / 80. * 3. / nl  # scale to classes and layers
    hyp['obj'] *= (imgsz / 640) ** 2 * 3. / nl  # scale to image size and layers
    hyp['label_smoothing'] = opt.label_smoothing
    model.nc = nc  # attach number of classes to model
    model.hyp = hyp  # attach hyperparameters to model
    model.class_weights = labels_to_class_weights(dataset.labels, nc).to(device) * nc  # attach class weights
    model.names = names

    # Start training
    t0 = time.time()
    nw = max(round(hyp['warmup_epochs'] * nb), 1000)  # number of warmup iterations, max(3 epochs, 1k iterations)
    # nw = min(nw, (epochs - start_epoch) / 2 * nb)  # limit warmup to < 1/2 of training
    last_opt_step = -1
    maps = np.zeros(nc)  # mAP per class
    results = (0, 0, 0, 0, 0, 0, 0)  # P, R, mAP@.5, mAP@.5-.95, val_loss(box, obj, cls)
    scheduler.last_epoch = start_epoch - 1  # do not move
    scaler = amp.GradScaler(enabled=cuda)
    stopper = EarlyStopping(patience=opt.patience)
    compute_loss = ComputeLoss(model)  # init loss class
    LOGGER.info(f'Image sizes {imgsz} train, {imgsz} val\n'
                f'Using {train_loader.num_workers} dataloader workers\n'
                f"Logging results to {colorstr('bold', save_dir)}\n"
                f'Starting training for {epochs} epochs...')
    for epoch in range(start_epoch, epochs):  # epoch ------------------------------------------------------------------
        model.train()

        # Update image weights (optional, single-GPU only)
        if opt.image_weights:
            cw = model.class_weights.cpu().numpy() * (1 - maps) ** 2 / nc  # class weights
            iw = labels_to_image_weights(dataset.labels, nc=nc, class_weights=cw)  # image weights
            dataset.indices = random.choices(range(dataset.n), weights=iw, k=dataset.n)  # rand weighted idx

        # Update mosaic border (optional)
        # b = int(random.uniform(0.25 * imgsz, 0.75 * imgsz + gs) // gs * gs)
        # dataset.mosaic_border = [b - imgsz, -b]  # height, width borders

        mloss = torch.zeros(3, device=device)  # mean losses
        if RANK != -1:
            train_loader.sampler.set_epoch(epoch)
        pbar = enumerate(train_loader)
        LOGGER.info(('\n' + '%10s' * 7) % ('Epoch', 'gpu_mem', 'box', 'obj', 'cls', 'labels', 'img_size'))
        if RANK in [-1, 0]:
            pbar = tqdm(pbar, total=nb)  # progress bar
        optimizer.zero_grad()
        for i, (imgs, targets, paths, _) in pbar:  # batch -------------------------------------------------------------
            ni = i + nb * epoch  # number integrated batches (since train start)
            imgs = imgs.to(device, non_blocking=True).float() / 255.0  # uint8 to float32, 0-255 to 0.0-1.0

            # Warmup
            if ni <= nw:
                xi = [0, nw]  # x interp
                # compute_loss.gr = np.interp(ni, xi, [0.0, 1.0])  # iou loss ratio (obj_loss = 1.0 or iou)
                accumulate = max(1, np.interp(ni, xi, [1, nbs / batch_size]).round())
                for j, x in enumerate(optimizer.param_groups):
                    # bias lr falls from 0.1 to lr0, all other lrs rise from 0.0 to lr0
                    x['lr'] = np.interp(ni, xi, [hyp['warmup_bias_lr'] if j == 2 else 0.0, x['initial_lr'] * lf(epoch)])
                    if 'momentum' in x:
                        x['momentum'] = np.interp(ni, xi, [hyp['warmup_momentum'], hyp['momentum']])

            # Multi-scale
            if opt.multi_scale:
                sz = random.randrange(imgsz * 0.5, imgsz * 1.5 + gs) // gs * gs  # size
                sf = sz / max(imgs.shape[2:])  # scale factor
                if sf != 1:
                    ns = [math.ceil(x * sf / gs) * gs for x in imgs.shape[2:]]  # new shape (stretched to gs-multiple)
                    imgs = nn.functional.interpolate(imgs, size=ns, mode='bilinear', align_corners=False)

            # Forward
            with amp.autocast(enabled=cuda):
                pred = model(imgs)  # forward
                loss, loss_items = compute_loss(pred, targets.to(device))  # loss scaled by batch_size
                if RANK != -1:
                    loss *= WORLD_SIZE  # gradient averaged between devices in DDP mode
                if opt.quad:
                    loss *= 4.

            # Backward
            scaler.scale(loss).backward()

            # Optimize
            if ni - last_opt_step >= accumulate:
                scaler.step(optimizer)  # optimizer.step
                scaler.update()
                optimizer.zero_grad()
                if ema:
                    ema.update(model)
                last_opt_step = ni

            # Log
            if RANK in [-1, 0]:
                mloss = (mloss * i + loss_items) / (i + 1)  # update mean losses
                mem = f'{torch.cuda.memory_reserved() / 1E9 if torch.cuda.is_available() else 0:.3g}G'  # (GB)
                pbar.set_description(('%10s' * 2 + '%10.4g' * 5) % (
                    f'{epoch}/{epochs - 1}', mem, *mloss, targets.shape[0], imgs.shape[-1]))
                callbacks.run('on_train_batch_end', ni, model, imgs, targets, paths, plots, opt.sync_bn)
            # end batch ------------------------------------------------------------------------------------------------

        # Scheduler
        lr = [x['lr'] for x in optimizer.param_groups]  # for loggers
        scheduler.step()

        if RANK in [-1, 0]:
            # mAP
            callbacks.run('on_train_epoch_end', epoch=epoch)
            ema.update_attr(model, include=['yaml', 'nc', 'hyp', 'names', 'stride', 'class_weights'])
            final_epoch = (epoch + 1 == epochs) or stopper.possible_stop
            if not noval or final_epoch:  # Calculate mAP
                results, maps, _ = val.run(data_dict,
                                           batch_size=batch_size // WORLD_SIZE * 2,
                                           imgsz=imgsz,
                                           model=ema.ema,
                                           single_cls=single_cls,
                                           dataloader=val_loader,
                                           save_dir=save_dir,
                                           save_json=is_coco and final_epoch,
                                           verbose=nc < 50 and final_epoch,
                                           plots=plots and final_epoch,
                                           callbacks=callbacks,
                                           compute_loss=compute_loss)

            # Update best mAP
            fi = fitness(np.array(results).reshape(1, -1))  # weighted combination of [P, R, mAP@.5, mAP@.5-.95]
            if fi > best_fitness:
                best_fitness = fi
            log_vals = list(mloss) + list(results) + lr
            callbacks.run('on_fit_epoch_end', log_vals, epoch, best_fitness, fi)

            # Save model
            if (not nosave) or (final_epoch and not evolve):  # if save
                ckpt = {'epoch': epoch,
                        'best_fitness': best_fitness,
                        'model': deepcopy(de_parallel(model)).half(),
                        'ema': deepcopy(ema.ema).half(),
                        'updates': ema.updates,
                        'optimizer': optimizer.state_dict(),
                        'wandb_id': loggers.wandb.wandb_run.id if loggers.wandb else None}

                # Save last, best and delete
                torch.save(ckpt, last)
                if best_fitness == fi:
                    torch.save(ckpt, best)
                del ckpt
                callbacks.run('on_model_save', last, epoch, final_epoch, best_fitness, fi)

            # Stop Single-GPU
            if RANK == -1 and stopper(epoch=epoch, fitness=fi):
                break

            # Stop DDP TODO: known issues shttps://github.com/ultralytics/yolov5/pull/4576
            # stop = stopper(epoch=epoch, fitness=fi)
            # if RANK == 0:
            #    dist.broadcast_object_list([stop], 0)  # broadcast 'stop' to all ranks

        # Stop DPP
        # with torch_distributed_zero_first(RANK):
        # if stop:
        #    break  # must break all DDP ranks

        # end epoch ----------------------------------------------------------------------------------------------------
    # end training -----------------------------------------------------------------------------------------------------
    if RANK in [-1, 0]:
        LOGGER.info(f'\n{epoch - start_epoch + 1} epochs completed in {(time.time() - t0) / 3600:.3f} hours.')
        if not evolve:
            if is_coco:  # COCO dataset
                for m in [last, best] if best.exists() else [last]:  # speed, mAP tests
                    results, _, _ = val.run(data_dict,
                                            batch_size=batch_size // WORLD_SIZE * 2,
                                            imgsz=imgsz,
                                            model=attempt_load(m, device).half(),
                                            iou_thres=0.7,  # NMS IoU threshold for best pycocotools results
                                            single_cls=single_cls,
                                            dataloader=val_loader,
                                            save_dir=save_dir,
                                            save_json=True,
                                            plots=False)
            # Strip optimizers
            for f in last, best:
                if f.exists():
                    strip_optimizer(f)  # strip optimizers
        callbacks.run('on_train_end', last, best, plots, epoch)
        LOGGER.info(f"Results saved to {colorstr('bold', save_dir)}")

    torch.cuda.empty_cache()
    return results


def parse_opt(known=False):
    parser = argparse.ArgumentParser()
    parser.add_argument('--weights', type=str, default='yolov5s.pt', help='initial weights path')
    parser.add_argument('--cfg', type=str, default='', help='model.yaml path')
    parser.add_argument('--data', type=str, default='data/coco128.yaml', help='dataset.yaml path')
    parser.add_argument('--hyp', type=str, default='data/hyps/hyp.scratch.yaml', help='hyperparameters path')
    parser.add_argument('--epochs', type=int, default=300)
    parser.add_argument('--batch-size', type=int, default=16, help='total batch size for all GPUs')
    parser.add_argument('--imgsz', '--img', '--img-size', type=int, default=640, help='train, val image size (pixels)')
    parser.add_argument('--rect', action='store_true', help='rectangular training')
    parser.add_argument('--resume', nargs='?', const=True, default=False, help='resume most recent training')
    parser.add_argument('--nosave', action='store_true', help='only save final checkpoint')
    parser.add_argument('--noval', action='store_true', help='only validate final epoch')
    parser.add_argument('--noautoanchor', action='store_true', help='disable autoanchor check')
    parser.add_argument('--evolve', type=int, nargs='?', const=300, help='evolve hyperparameters for x generations')
    parser.add_argument('--bucket', type=str, default='', help='gsutil bucket')
    parser.add_argument('--cache', type=str, nargs='?', const='ram', help='--cache images in "ram" (default) or "disk"')
    parser.add_argument('--image-weights', action='store_true', help='use weighted image selection for training')
    parser.add_argument('--device', default='', help='cuda device, i.e. 0 or 0,1,2,3 or cpu')
    parser.add_argument('--multi-scale', action='store_true', help='vary img-size +/- 50%%')
    parser.add_argument('--single-cls', action='store_true', help='train multi-class data as single-class')
    parser.add_argument('--adam', action='store_true', help='use torch.optim.Adam() optimizer')
    parser.add_argument('--sync-bn', action='store_true', help='use SyncBatchNorm, only available in DDP mode')
    parser.add_argument('--workers', type=int, default=8, help='maximum number of dataloader workers')
    parser.add_argument('--project', default='runs/train', help='save to project/name')
    parser.add_argument('--entity', default=None, help='W&B entity')
    parser.add_argument('--name', default='exp', help='save to project/name')
    parser.add_argument('--exist-ok', action='store_true', help='existing project/name ok, do not increment')
    parser.add_argument('--quad', action='store_true', help='quad dataloader')
    parser.add_argument('--linear-lr', action='store_true', help='linear LR')
    parser.add_argument('--label-smoothing', type=float, default=0.0, help='Label smoothing epsilon')
    parser.add_argument('--upload_dataset', action='store_true', help='Upload dataset as W&B artifact table')
    parser.add_argument('--bbox_interval', type=int, default=-1, help='Set bounding-box image logging interval for W&B')
    parser.add_argument('--save_period', type=int, default=-1, help='Log model after every "save_period" epoch')
    parser.add_argument('--artifact_alias', type=str, default="latest", help='version of dataset artifact to be used')
    parser.add_argument('--local_rank', type=int, default=-1, help='DDP parameter, do not modify')
    parser.add_argument('--freeze', type=int, default=0, help='Number of layers to freeze. backbone=10, all=24')
    parser.add_argument('--patience', type=int, default=100, help='EarlyStopping patience (epochs without improvement)')
    opt = parser.parse_known_args()[0] if known else parser.parse_args()
    return opt


def main(opt, callbacks=Callbacks()):
    # Checks
    set_logging(RANK)
    if RANK in [-1, 0]:
        print_args(FILE.stem, opt)
        check_git_status()
        check_requirements(exclude=['thop'])

    # Resume
    if opt.resume and not check_wandb_resume(opt) and not opt.evolve:  # resume an interrupted run
        ckpt = opt.resume if isinstance(opt.resume, str) else get_latest_run()  # specified or most recent path
        assert os.path.isfile(ckpt), 'ERROR: --resume checkpoint does not exist'
        with open(Path(ckpt).parent.parent / 'opt.yaml') as f:
            opt = argparse.Namespace(**yaml.safe_load(f))  # replace
        opt.cfg, opt.weights, opt.resume = '', ckpt, True  # reinstate
        LOGGER.info(f'Resuming training from {ckpt}')
    else:
        opt.data, opt.cfg, opt.hyp = check_file(opt.data), check_yaml(opt.cfg), check_yaml(opt.hyp)  # check YAMLs
        assert len(opt.cfg) or len(opt.weights), 'either --cfg or --weights must be specified'
        if opt.evolve:
            opt.project = 'runs/evolve'
            opt.exist_ok, opt.resume = opt.resume, False  # pass resume to exist_ok and disable resume
        opt.save_dir = str(increment_path(Path(opt.project) / opt.name, exist_ok=opt.exist_ok))

    # DDP mode
    device = select_device(opt.device, batch_size=opt.batch_size)
    if LOCAL_RANK != -1:
        from datetime import timedelta
        assert torch.cuda.device_count() > LOCAL_RANK, 'insufficient CUDA devices for DDP command'
        assert opt.batch_size % WORLD_SIZE == 0, '--batch-size must be multiple of CUDA device count'
        assert not opt.image_weights, '--image-weights argument is not compatible with DDP training'
        assert not opt.evolve, '--evolve argument is not compatible with DDP training'
        torch.cuda.set_device(LOCAL_RANK)
        device = torch.device('cuda', LOCAL_RANK)
<<<<<<< HEAD
        # dist.init_process_group(backend="nccl" if dist.is_nccl_available() else "gloo", timeout=timedelta(seconds=60))
=======
>>>>>>> 9ef94940
        dist.init_process_group(backend="nccl" if dist.is_nccl_available() else "gloo")

    # Train
    if not opt.evolve:
        train(opt.hyp, opt, device, callbacks)
        if WORLD_SIZE > 1 and RANK == 0:
            _ = LOGGER.info('Destroying process group... ', end=''), dist.destroy_process_group(), LOGGER.info('Done.')

    # Evolve hyperparameters (optional)
    else:
        # Hyperparameter evolution metadata (mutation scale 0-1, lower_limit, upper_limit)
        meta = {'lr0': (1, 1e-5, 1e-1),  # initial learning rate (SGD=1E-2, Adam=1E-3)
                'lrf': (1, 0.01, 1.0),  # final OneCycleLR learning rate (lr0 * lrf)
                'momentum': (0.3, 0.6, 0.98),  # SGD momentum/Adam beta1
                'weight_decay': (1, 0.0, 0.001),  # optimizer weight decay
                'warmup_epochs': (1, 0.0, 5.0),  # warmup epochs (fractions ok)
                'warmup_momentum': (1, 0.0, 0.95),  # warmup initial momentum
                'warmup_bias_lr': (1, 0.0, 0.2),  # warmup initial bias lr
                'box': (1, 0.02, 0.2),  # box loss gain
                'cls': (1, 0.2, 4.0),  # cls loss gain
                'cls_pw': (1, 0.5, 2.0),  # cls BCELoss positive_weight
                'obj': (1, 0.2, 4.0),  # obj loss gain (scale with pixels)
                'obj_pw': (1, 0.5, 2.0),  # obj BCELoss positive_weight
                'iou_t': (0, 0.1, 0.7),  # IoU training threshold
                'anchor_t': (1, 2.0, 8.0),  # anchor-multiple threshold
                'anchors': (2, 2.0, 10.0),  # anchors per output grid (0 to ignore)
                'fl_gamma': (0, 0.0, 2.0),  # focal loss gamma (efficientDet default gamma=1.5)
                'hsv_h': (1, 0.0, 0.1),  # image HSV-Hue augmentation (fraction)
                'hsv_s': (1, 0.0, 0.9),  # image HSV-Saturation augmentation (fraction)
                'hsv_v': (1, 0.0, 0.9),  # image HSV-Value augmentation (fraction)
                'degrees': (1, 0.0, 45.0),  # image rotation (+/- deg)
                'translate': (1, 0.0, 0.9),  # image translation (+/- fraction)
                'scale': (1, 0.0, 0.9),  # image scale (+/- gain)
                'shear': (1, 0.0, 10.0),  # image shear (+/- deg)
                'perspective': (0, 0.0, 0.001),  # image perspective (+/- fraction), range 0-0.001
                'flipud': (1, 0.0, 1.0),  # image flip up-down (probability)
                'fliplr': (0, 0.0, 1.0),  # image flip left-right (probability)
                'mosaic': (1, 0.0, 1.0),  # image mixup (probability)
                'mixup': (1, 0.0, 1.0),  # image mixup (probability)
                'copy_paste': (1, 0.0, 1.0)}  # segment copy-paste (probability)

        with open(opt.hyp) as f:
            hyp = yaml.safe_load(f)  # load hyps dict
            if 'anchors' not in hyp:  # anchors commented in hyp.yaml
                hyp['anchors'] = 3
        opt.noval, opt.nosave, save_dir = True, True, Path(opt.save_dir)  # only val/save final epoch
        # ei = [isinstance(x, (int, float)) for x in hyp.values()]  # evolvable indices
        evolve_yaml, evolve_csv = save_dir / 'hyp_evolve.yaml', save_dir / 'evolve.csv'
        if opt.bucket:
            os.system(f'gsutil cp gs://{opt.bucket}/evolve.csv {save_dir}')  # download evolve.csv if exists

        for _ in range(opt.evolve):  # generations to evolve
            if evolve_csv.exists():  # if evolve.csv exists: select best hyps and mutate
                # Select parent(s)
                parent = 'single'  # parent selection method: 'single' or 'weighted'
                x = np.loadtxt(evolve_csv, ndmin=2, delimiter=',', skiprows=1)
                n = min(5, len(x))  # number of previous results to consider
                x = x[np.argsort(-fitness(x))][:n]  # top n mutations
                w = fitness(x) - fitness(x).min() + 1E-6  # weights (sum > 0)
                if parent == 'single' or len(x) == 1:
                    # x = x[random.randint(0, n - 1)]  # random selection
                    x = x[random.choices(range(n), weights=w)[0]]  # weighted selection
                elif parent == 'weighted':
                    x = (x * w.reshape(n, 1)).sum(0) / w.sum()  # weighted combination

                # Mutate
                mp, s = 0.8, 0.2  # mutation probability, sigma
                npr = np.random
                npr.seed(int(time.time()))
                g = np.array([meta[k][0] for k in hyp.keys()])  # gains 0-1
                ng = len(meta)
                v = np.ones(ng)
                while all(v == 1):  # mutate until a change occurs (prevent duplicates)
                    v = (g * (npr.random(ng) < mp) * npr.randn(ng) * npr.random() * s + 1).clip(0.3, 3.0)
                for i, k in enumerate(hyp.keys()):  # plt.hist(v.ravel(), 300)
                    hyp[k] = float(x[i + 7] * v[i])  # mutate

            # Constrain to limits
            for k, v in meta.items():
                hyp[k] = max(hyp[k], v[1])  # lower limit
                hyp[k] = min(hyp[k], v[2])  # upper limit
                hyp[k] = round(hyp[k], 5)  # significant digits

            # Train mutation
            results = train(hyp.copy(), opt, device, callbacks)

            # Write mutation results
            print_mutation(results, hyp.copy(), save_dir, opt.bucket)

        # Plot results
        plot_evolve(evolve_csv)
        print(f'Hyperparameter evolution finished\n'
              f"Results saved to {colorstr('bold', save_dir)}\n"
              f'Use best hyperparameters example: $ python train.py --hyp {evolve_yaml}')


def run(**kwargs):
    # Usage: import train; train.run(data='coco128.yaml', imgsz=320, weights='yolov5m.pt')
    opt = parse_opt(True)
    for k, v in kwargs.items():
        setattr(opt, k, v)
    main(opt)


if __name__ == "__main__":
    opt = parse_opt()
    main(opt)<|MERGE_RESOLUTION|>--- conflicted
+++ resolved
@@ -504,10 +504,6 @@
         assert not opt.evolve, '--evolve argument is not compatible with DDP training'
         torch.cuda.set_device(LOCAL_RANK)
         device = torch.device('cuda', LOCAL_RANK)
-<<<<<<< HEAD
-        # dist.init_process_group(backend="nccl" if dist.is_nccl_available() else "gloo", timeout=timedelta(seconds=60))
-=======
->>>>>>> 9ef94940
         dist.init_process_group(backend="nccl" if dist.is_nccl_available() else "gloo")
 
     # Train
