--- conflicted
+++ resolved
@@ -62,22 +62,11 @@
 WORLD_SIZE = int(os.getenv('WORLD_SIZE', 1))
 
 
-<<<<<<< HEAD
-def train(hyp,  # path/to/hyp.yaml or hyp dictionary
-          opt,
-          device,
-          callbacks
-          ):
-    save_dir, epochs, batch_size, weights, single_cls, evolve, data, cfg, resume, noval, nosave, workers, freeze, multi_label, = \
+def train(hyp, opt, device, callbacks):  # hyp is path/to/hyp.yaml or hyp dictionary
+    save_dir, epochs, batch_size, weights, single_cls, evolve, data, cfg, resume, noval, nosave, workers, freeze, multi_label = \
         Path(opt.save_dir), opt.epochs, opt.batch_size, opt.weights, opt.single_cls, opt.evolve, opt.data, opt.cfg, \
-        opt.resume, opt.noval, opt.nosave, opt.workers, opt.freeze, opt.multi_label,
-=======
-def train(hyp, opt, device, callbacks):  # hyp is path/to/hyp.yaml or hyp dictionary
-    save_dir, epochs, batch_size, weights, single_cls, evolve, data, cfg, resume, noval, nosave, workers, freeze = \
-        Path(opt.save_dir), opt.epochs, opt.batch_size, opt.weights, opt.single_cls, opt.evolve, opt.data, opt.cfg, \
-        opt.resume, opt.noval, opt.nosave, opt.workers, opt.freeze
+        opt.resume, opt.noval, opt.nosave, opt.workers, opt.freeze, opt.multi_label
     callbacks.run('on_pretrain_routine_start')
->>>>>>> 5f941a84
 
     # Directories
     w = save_dir / 'weights'  # weights dir
@@ -303,12 +292,8 @@
     scheduler.last_epoch = start_epoch - 1  # do not move
     scaler = amp.GradScaler(enabled=cuda)
     stopper = EarlyStopping(patience=opt.patience)
-<<<<<<< HEAD
     compute_loss = ComputeLoss(model, multi_label=multi_label)  # init loss class
-=======
-    compute_loss = ComputeLoss(model)  # init loss class
     callbacks.run('on_train_start')
->>>>>>> 5f941a84
     LOGGER.info(f'Image sizes {imgsz} train, {imgsz} val\n'
                 f'Using {train_loader.num_workers * WORLD_SIZE} dataloader workers\n'
                 f"Logging results to {colorstr('bold', save_dir)}\n"
