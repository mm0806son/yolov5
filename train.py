--- conflicted
+++ resolved
@@ -60,11 +60,7 @@
           device,
           callbacks
           ):
-<<<<<<< HEAD
     save_dir, epochs, batch_size, weights, single_cls, evolve, data, cfg, resume, noval, nosave, workers, freeze, multi_label, = \
-=======
-    save_dir, epochs, batch_size, weights, single_cls, evolve, data, cfg, resume, noval, nosave, workers, freeze = \
->>>>>>> 95c7bc25
         Path(opt.save_dir), opt.epochs, opt.batch_size, opt.weights, opt.single_cls, opt.evolve, opt.data, opt.cfg, \
         opt.resume, opt.noval, opt.nosave, opt.workers, opt.freeze, opt.multi_label,
 
